--- conflicted
+++ resolved
@@ -76,121 +76,22 @@
         /// <param name="serviceVersion">the service version</param>
         /// <param name="sessionInfo">the session info</param>
         /// <returns>The EPRs of the broker launchers</returns>
-<<<<<<< HEAD
-        public string[] AllocateDurable(SessionStartInfoContract info, string endpointPrefix, out string sessionid, out string serviceVersion, out SessionInfoContract sessionInfo)
-        {
-            // Call async version and block on completion in order to workaround System.Net.Socket bug #750028
-            IAsyncResult result = this.Channel.BeginAllocateDurable(info, endpointPrefix, null, null);
-            return this.Channel.EndAllocateDurable(out sessionid, out serviceVersion, out sessionInfo, result);
-        }
-
-
-        /// <summary>
-        /// The async version of allocating a new session
-        /// </summary>
-        /// <param name="info">session start info</param>
-        /// <param name="endpointPrefix">the endpoint prefix, net.tcp:// or https:// </param>
-        /// <param name="callback">The async callback</param>
-        /// <param name="asyncState">async state object</param>
-        /// <returns>The async result</returns>
-        public IAsyncResult BeginAllocateDurable(SessionStartInfoContract info, string endpointPrefix, AsyncCallback callback, object asyncState)
-        {
-            return this.Channel.BeginAllocateDurable(info, endpointPrefix, callback, asyncState);
-        }
-
-        /// <summary>
-        /// End the async opeartion of allocating
-        /// </summary>
-        /// <param name="sessionid">the session id</param>
-        /// <param name="serviceVersion">the service version</param>
-        /// <param name="sessionInfo">the session info</param>
-        /// <param name="result">the async result</param>
-        /// <returns>the canidate broker launchers' eprs</returns>
-        public string[] EndAllocateDurable(out string sessionid, out string serviceVersion, out SessionInfoContract sessionInfo, IAsyncResult result)
-        {
-            return this.Channel.EndAllocateDurable(out sessionid, out serviceVersion, out sessionInfo, result);
-        }
-
-
-        /// <summary>
-        /// Allocate a session and get a list of brokerlauncher EPR
-        /// </summary>
-        /// <param name="info">Session start info</param>
-        /// <param name="endpointPrefix">the endpoint prefix, net.tcp:// or https:// </param>
-        /// <param name="sessionid">the sessionid returns</param>
-        /// <param name="serviceVersion">the service version</param>
-        /// <param name="sessionInfo">the session info</param>
-        /// <returns>The EPRs of the broker launchers</returns>
-        public async Task<SessionAllocateInfoContract> AllocateV5Async(SessionStartInfoContract info, string endpointPrefix)
-        {
-            return await this.Channel.AllocateV5Async(info, endpointPrefix).ConfigureAwait(false);
-=======
         public async Task<SessionAllocateInfoContract> AllocateAsync(SessionStartInfoContract info, string endpointPrefix)
         {
             return await this.Channel.AllocateAsync(info, endpointPrefix).ConfigureAwait(false);
->>>>>>> e05ac1cb
             // Call async version and block on completion in order to workaround System.Net.Socket bug #750028
             //IAsyncResult result = this.Channel.BeginAllocate(info, endpointPrefix, null, null);
             //return this.Channel.EndAllocate(result);
         }
 
         /// <summary>
-<<<<<<< HEAD
-        /// Allocate a session and get a list of brokerlauncher EPR
-        /// </summary>
-        /// <param name="info">Session start info</param>
-        /// <param name="endpointPrefix">the endpoint prefix, net.tcp:// or https:// </param>
-        /// <param name="sessionid">the sessionid returns</param>
-        /// <param name="serviceVersion">the service version</param>
-        /// <param name="sessionInfo">the session info</param>
-        /// <returns>The EPRs of the broker launchers</returns>
-        public string[] Allocate(SessionStartInfoContract info, string endpointPrefix, out string sessionid, out string serviceVersion, out SessionInfoContract sessionInfo)
-        {
-            // Call async version and block on completion in order to workaround System.Net.Socket bug #750028
-            IAsyncResult result = this.Channel.BeginAllocate(info, endpointPrefix, null, null);
-            return this.Channel.EndAllocate(out sessionid, out serviceVersion, out sessionInfo, result);
-        }
-
-        /// <summary>
-        /// The async version of allocating a new session
-        /// </summary>
-        /// <param name="info">session start info</param>
-        /// <param name="endpointPrefix">the endpoint prefix, net.tcp:// or https:// </param>
-        /// <param name="callback">The async callback</param>
-        /// <param name="asyncState">async state object</param>
-        /// <returns>The async result</returns>
-        public IAsyncResult BeginAllocate(SessionStartInfoContract info, string endpointPrefix, AsyncCallback callback, object asyncState)
-        {
-            return this.Channel.BeginAllocate(info, endpointPrefix, callback, asyncState);
-        }
-
-        /// <summary>
-        /// End the async opeartion of allocating
-        /// </summary>
-        /// <param name="sessionid">the session id</param>
-        /// <param name="serviceVersion">the service version</param>
-        /// <param name="sessionInfo">the session info</param>
-        /// <param name="result">the async result</param>
-        /// <returns>the canidate broker launchers' eprs</returns>
-        public string[] EndAllocate(out string sessionid, out string serviceVersion, out SessionInfoContract sessionInfo, IAsyncResult result)
-        {
-            return this.Channel.EndAllocate(out sessionid, out serviceVersion, out sessionInfo, result);
-        }
-
-        /// <summary>
-=======
->>>>>>> e05ac1cb
         /// Get the session informaiton for one session
         /// </summary>
         /// <param name="headnode">the headnode name</param>
         /// <param name="endpointPrefix">the endpoint prefix, net.tcp:// or https:// </param>
         /// <param name="sessionId">the session id</param>
         /// <returns>The Session Information</returns>
-<<<<<<< HEAD
-        public async Task<SessionInfoContract> GetInfoV5Async(string endpointPrefix, string sessionId)
-=======
-        public async Task<SessionInfoContract> GetInfoAsync(string endpointPrefix, int sessionId)
->>>>>>> e05ac1cb
+        public async Task<SessionInfoContract> GetInfoAsync(string endpointPrefix, string sessionId)
         {
             return await this.Channel.GetInfoAsync(endpointPrefix, sessionId).ConfigureAwait(false);
             // Call async version and block on completion in order to workaround System.Net.Socket bug #750028
@@ -198,99 +99,18 @@
             //return this.Channel.EndGetInfo(result);
         }
 
-<<<<<<< HEAD
-        /// <inheritdoc />
-        public async Task<SessionInfoContract> GetInfoV5Sp1Async(string endpointPrefix, string sessionId, bool useAad)
-        {
-            return await this.Channel.GetInfoV5Sp1Async(endpointPrefix, sessionId, useAad).ConfigureAwait(false);
-        }
-
-        /// <summary>
-        /// Get the session informaiton for one session
-        /// </summary>
-        /// <param name="headnode">the headnode name</param>
-        /// <param name="endpointPrefix">the endpoint prefix, net.tcp:// or https:// </param>
+        /// <summary>
+        /// terminate a session.
+        /// </summary>
         /// <param name="sessionId">the session id</param>
-        /// <returns>The Session Information</returns>
-        public SessionInfoContract GetInfo(string headnode, string endpointPrefix, string sessionId)
-        {
-            // Call async version and block on completion in order to workaround System.Net.Socket bug #750028
-            IAsyncResult result = this.Channel.BeginGetInfo(headnode, endpointPrefix, sessionId, null, null);
-            return this.Channel.EndGetInfo(result);
-        }
-
-        /// <summary>
-        /// Get the session informaiton for one session
-        /// </summary>
-        /// <param name="headnode">the headnode name</param>
-        /// <param name="endpointPrefix">the endpoint prefix, net.tcp:// or https:// </param>
-        /// <param name="sessionId">the session id</param>
-        /// <returns>IAsyncResult instance</returns>
-        public IAsyncResult BeginGetInfo(string headnode, string endpointPrefix, string sessionId, AsyncCallback callback, object state)
-        {
-            return this.Channel.BeginGetInfo(headnode, endpointPrefix, sessionId, callback, state);
-        }
-
-        /// <summary>
-        /// Get the session informaiton for one session
-        /// </summary>
-        /// <returns>The Session Information</returns>
-        public SessionInfoContract EndGetInfo(IAsyncResult result)
-        {
-            return this.Channel.EndGetInfo(result);
-        }
-
-=======
->>>>>>> e05ac1cb
-        /// <summary>
-        /// terminate a session.
-        /// </summary>
-        /// <param name="sessionId">the session id</param>
-<<<<<<< HEAD
-        public async Task TerminateV5Async(string sessionId)
-=======
-        public async Task TerminateAsync(int sessionId)
->>>>>>> e05ac1cb
+        public async Task TerminateAsync(string sessionId)
         {
             await this.Channel.TerminateAsync(sessionId).ConfigureAwait(false);
             // Call async version and block on completion in order to workaround System.Net.Socket bug #750028
             //IAsyncResult result = this.Channel.BeginTerminate(headnode, sessionId, null, null);
             //this.Channel.EndTerminate(result);
         }
-<<<<<<< HEAD
-
-        /// <summary>
-        /// terminate a session.
-        /// </summary>
-        /// <param name="headnode">the headnode.</param>
-        /// <param name="sessionId">the session id</param>
-        public void Terminate(string headnode, string sessionId)
-        {
-            // Call async version and block on completion in order to workaround System.Net.Socket bug #750028
-            IAsyncResult result = this.Channel.BeginTerminate(headnode, sessionId, null, null);
-            this.Channel.EndTerminate(result);
-        }
-
-        /// <summary>
-        /// terminate a session.
-        /// </summary>
-        /// <param name="headnode">the headnode.</param>
-        /// <param name="sessionId">the session id</param>
-        public IAsyncResult BeginTerminate(string headnode, string sessionId, AsyncCallback callback, object state)
-        {
-            return this.Channel.BeginTerminate(headnode, sessionId, callback, state);
-        }
-
-        /// <summary>
-        /// terminate a session.
-        /// </summary>
-        public void EndTerminate(IAsyncResult result)
-        {
-            this.Channel.EndTerminate(result);
-        }
-=======
-      
->>>>>>> e05ac1cb
+
         /// <summary>
         /// Returns the versions for a specific service
         /// </summary>
