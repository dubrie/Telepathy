--- conflicted
+++ resolved
@@ -84,16 +84,9 @@
         {
             Trace.TraceWarning($"Ignored call to {nameof(RequeueOrFailJobAsync)}");
         }
-
-<<<<<<< HEAD
-        public async Task FailJobAsync(string sessionId, string reason) => await this.sessionLauncher.TerminateV5Async(sessionId);
-
-        public async Task FinishJobAsync(string sessionId, string reason) => await this.sessionLauncher.TerminateV5Async(sessionId);
-=======
-        public async Task FailJobAsync(int sessionId, string reason) => await this.sessionLauncher.TerminateAsync(sessionId);
-
-        public async Task FinishJobAsync(int sessionId, string reason) => await this.sessionLauncher.TerminateAsync(sessionId);
->>>>>>> e05ac1cb
+        public async Task FailJobAsync(string sessionId, string reason) => await this.sessionLauncher.TerminateAsync(sessionId);
+
+        public async Task FinishJobAsync(string sessionId, string reason) => await this.sessionLauncher.TerminateAsync(sessionId);
 
         /// <summary>
         /// Start to subscribe the job and task event
